--- conflicted
+++ resolved
@@ -16,27 +16,16 @@
 mod ollama;
 
 const SYSTEM_PROMPT: &str = "You are a developer log analyzer.
-<<<<<<< HEAD
-Given a sequence of log lines. Rate only the last line. Use the prior lines only for context.
-If a prior line looks unrelated to the last one, disregard it.
-Rate the last line by how interesting you think it is for diagnosing an issue with the system.
-=======
 Given a sequence of lines of text. Determine if it looks like a log file or not.
 If it looks like a log rate the last line by how interesting you think it is for diagnosing an issue with the system.
 Rate only the last line. Use the prior lines only for context.
 If a prior line looks unrelated to the last one, disregard it.
->>>>>>> 2dcc538b
 Output EXACTLY in this format:
 ```
 Very brief single-sentence analysis on a single line
 SCORE: 0-100
 ```
 
-<<<<<<< HEAD
-Do NOT include any code examples, snippets, or additional explanations.
-Keep responses strictly limited to the analysis and score.
-Do NOT include any additional framing such as ````.
-=======
 If it doesn't look like a log file just respond with:
 ```
 Not a log
@@ -46,7 +35,6 @@
 Do NOT include any code examples, snippets, or additional explanations.
 Keep responses strictly limited to the analysis and score.
 Do NOT include any additional framing such as ```.
->>>>>>> 2dcc538b
 Do NOT start the analysis with \"The last line\" or similar redundant information.
 
 Score guide:
